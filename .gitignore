--- conflicted
+++ resolved
@@ -1,8 +1,4 @@
-<<<<<<< HEAD
-collect
-=======
 /target
->>>>>>> f05c1466
 *~
 
 # Profiling
@@ -10,8 +6,5 @@
 *.svg
 perf.*
 vgcore.*
-<<<<<<< HEAD
-=======
 
-collect-*
->>>>>>> f05c1466
+collect-*